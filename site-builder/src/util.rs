--- conflicted
+++ resolved
@@ -413,7 +413,6 @@
     hex::decode(&hex_str[2..]).map_err(|e| format!("Failed to decode hex: {e}"))
 }
 
-<<<<<<< HEAD
 /// Parses a QuiltPatchId from a resource header and a BlobId.
 ///
 /// It attempts to construct the internal quilt patch ID from a provided
@@ -476,8 +475,7 @@
     }
 }
 
-=======
->>>>>>> 6c063ace
+
 #[cfg(test)]
 mod decode_hex_tests {
     use super::decode_hex;
