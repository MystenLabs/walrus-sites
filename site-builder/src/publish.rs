--- conflicted
+++ resolved
@@ -249,22 +249,14 @@
         display::done();
         tracing::debug!(?local_site_data, "resources loaded from directory");
 
-        let permanent = self.publish_options.permanent.unwrap_or(false);
-
         let mut site_manager = SiteManager::new(
             self.config.clone(),
             walrus,
             wallet,
-<<<<<<< HEAD
-            self.site_id.clone(),
-            self.publish_options.epochs,
-            self.when_upload.clone(),
-            permanent,
-=======
             self.edit_options.site_id.clone(),
             self.edit_options.publish_options.epochs,
             self.edit_options.when_upload.clone(),
->>>>>>> 75c182ff
+            self.edit_options.publish_options.permanent.unwrap_or(false),
         )
         .await?;
         let (response, summary) = site_manager.update_site(&local_site_data).await?;
