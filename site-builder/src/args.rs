--- conflicted
+++ resolved
@@ -65,12 +65,7 @@
     /// The gas budget for the operations on Sui.
     ///
     /// Can be specified as a CLI argument or in the config.
-<<<<<<< HEAD
-    #[arg(long)]
-    #[arg(short, long)]
-=======
-    #[clap(long)]
->>>>>>> b82a3b6a
+    #[arg(long)]
     #[serde(default = "default::gas_budget")]
     pub(crate) gas_budget: Option<u64>,
 }
