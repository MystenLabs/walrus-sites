// Copyright (c) Mysten Labs, Inc.
// SPDX-License-Identifier: Apache-2.0

//! The representation of a walrus cli command.

use std::{num::NonZeroU16, path::PathBuf};

use anyhow::Result;
use serde::{Deserialize, Serialize};
use serde_with::{serde_as, DisplayFromStr};

use super::types::BlobId;

/// Represents a call to the JSON mode of the Walrus CLI.
#[derive(Debug, Clone, Serialize, Deserialize)]
#[serde(rename_all = "camelCase")]
pub struct WalrusJsonCmd {
    /// The path to the configuration file for the Walrus CLI.
    #[serde(default)]
    #[serde(skip_serializing_if = "Option::is_none")]
    pub config: Option<PathBuf>,
    /// The path for the wallet to use with Walrus.
    #[serde(default)]
    #[serde(skip_serializing_if = "Option::is_none")]
    pub wallet: Option<PathBuf>,
    /// The gas budget for the transaction.
    #[serde(default = "default::gas_budget")]
    pub gas_budget: u64,
    /// The command to be run.
    pub command: Command,
}

impl WalrusJsonCmd {
    /// Serializes the command to json.
    pub fn to_json(&self) -> Result<String> {
        Ok(serde_json::to_string(&self)?)
    }
}

/// Represents a command to be run on the Walrus CLI.
#[serde_as]
#[derive(Debug, Clone, Serialize, Deserialize)]
#[serde(rename_all = "camelCase", rename_all_fields = "camelCase")]
pub enum Command {
    /// Stores a blob to Walrus.
    Store {
        /// The path to the file to be stored.
        files: Vec<PathBuf>,
        /// The number of epochs for which to store the file.
        #[serde(default = "default::epochs")]
        epochs: u64,
        /// Do not check for the blob status before storing it.
        ///
        /// This will create a new blob even if the blob is already certified for a sufficient
        /// duration.
        #[serde(default)]
        force: bool,
        deletable: bool,
    },
    /// Reads a blob from Walrus.
    Read {
        /// The blob ID of the blob to be read.
        #[serde_as(as = "DisplayFromStr")]
        blob_id: BlobId,
        /// The optional path to which the blob should be saved.
        #[serde(default)]
        #[serde(skip_serializing_if = "Option::is_none")]
        out: Option<PathBuf>,
        /// The RPC endpoint to which the Walrus CLI should connect to.
        #[serde(default)]
        rpc_arg: RpcArg,
    },
    /// Deletes a blob from Walrus.
    Delete {
        /// The objectID of the blob to be deleted.
        object_id: String,
    },
    BlobId {
        file: PathBuf,
        /// The number of shards of the Walrus system.
        ///
        /// If specified, the CLI will compute the blob ID without connecting to Sui. Otherwise, it
        /// will connect to the chain to read the committee.
        #[serde(skip_serializing_if = "Option::is_none")]
        n_shards: Option<NonZeroU16>,
        /// The RPC endpoint to which the Walrus CLI should connect to.
        #[serde(default)]
        #[serde(skip_serializing_if = "RpcArg::is_none")]
        rpc_arg: RpcArg,
    },
    Info {
        /// The URL of the Sui RPC node to use.
        #[serde(default)]
        rpc_arg: RpcArg,
        /// Print extended information for developers.
        #[serde(default)]
        dev: bool,
    },
}

/// Represents the Sui RPC endpoint argument.
#[derive(Default, Debug, Clone, Serialize, Deserialize)]
#[serde(rename_all = "camelCase")]
pub struct RpcArg {
    /// The RPC URL of a Sui full node.
    #[serde(skip_serializing_if = "Option::is_none")]
    pub rpc_url: Option<String>,
}

impl RpcArg {
    /// Checks if the inner RPC URL is `None`.
    fn is_none(&self) -> bool {
        self.rpc_url.is_none()
    }
}

mod default {
    pub(crate) fn gas_budget() -> u64 {
        500_000_000
    }

    pub(crate) fn epochs() -> u64 {
        1
    }
}

/// Helper struct to build [`WalrusJsonCmd`] instances.
#[derive(Debug, Clone)]
pub struct WalrusCmdBuilder<T = ()> {
    config: Option<PathBuf>,
    wallet: Option<PathBuf>,
    gas_budget: u64,
    command: T,
}

impl WalrusCmdBuilder {
    /// Creates a new builder.
    pub fn new(config: Option<PathBuf>, wallet: Option<PathBuf>, gas_budget: u64) -> Self {
        Self {
            config,
            wallet,
            gas_budget,
            command: (),
        }
    }

    /// Adds a [`Command`] to the builder.
    pub fn with_command(self, command: Command) -> WalrusCmdBuilder<Command> {
        let Self {
            config,
            wallet,
            gas_budget,
            ..
        } = self;
        WalrusCmdBuilder {
            config,
            wallet,
            gas_budget,
            command,
        }
    }

    /// Adds a [`Command::Store`] command to the builder.
<<<<<<< HEAD
    pub fn store(
        self,
        file: PathBuf,
        epochs: u64,
        force: bool,
        deletable: bool,
    ) -> WalrusCmdBuilder<Command> {
=======
    pub fn store(self, files: Vec<PathBuf>, epochs: u64, force: bool) -> WalrusCmdBuilder<Command> {
>>>>>>> 362a380b
        let command = Command::Store {
            files,
            epochs,
            force,
            deletable,
        };
        self.with_command(command)
    }

    /// Adds a [`Command::Delete`] command to the builder.
    pub fn delete(self, object_id: String) -> WalrusCmdBuilder<Command> {
        let command = Command::Delete { object_id };
        self.with_command(command)
    }

    /// Adds a [`Command::Read`] command to the builder.
    #[allow(dead_code)]
    pub fn read(
        self,
        blob_id: BlobId,
        out: Option<PathBuf>,
        rpc_arg: RpcArg,
    ) -> WalrusCmdBuilder<Command> {
        let command = Command::Read {
            blob_id,
            out,
            rpc_arg,
        };
        self.with_command(command)
    }

    /// Adds a [`Command::BlobId`] command to the builder.
    pub fn blob_id(
        self,
        file: PathBuf,
        n_shards: Option<NonZeroU16>,
        rpc_arg: RpcArg,
    ) -> WalrusCmdBuilder<Command> {
        let command = Command::BlobId {
            file,
            n_shards,
            rpc_arg,
        };
        self.with_command(command)
    }

    /// Adds a [`Command::Info`] command to the builder.
    pub fn info(self, rpc_arg: RpcArg, dev: bool) -> WalrusCmdBuilder<Command> {
        let command = Command::Info { rpc_arg, dev };
        self.with_command(command)
    }
}

impl WalrusCmdBuilder<Command> {
    /// Builds the [`WalrusJsonCmd`] by consuming the builder.
    pub fn build(self) -> WalrusJsonCmd {
        let WalrusCmdBuilder {
            config,
            wallet,
            gas_budget,
            command,
        } = self;
        WalrusJsonCmd {
            config,
            wallet,
            gas_budget,
            command,
        }
    }
}<|MERGE_RESOLUTION|>--- conflicted
+++ resolved
@@ -161,17 +161,13 @@
     }
 
     /// Adds a [`Command::Store`] command to the builder.
-<<<<<<< HEAD
     pub fn store(
         self,
-        file: PathBuf,
+        files: Vec<PathBuf>,
         epochs: u64,
         force: bool,
         deletable: bool,
     ) -> WalrusCmdBuilder<Command> {
-=======
-    pub fn store(self, files: Vec<PathBuf>, epochs: u64, force: bool) -> WalrusCmdBuilder<Command> {
->>>>>>> 362a380b
         let command = Command::Store {
             files,
             epochs,
