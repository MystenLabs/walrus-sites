--- conflicted
+++ resolved
@@ -185,30 +185,6 @@
     pub unencoded_length: u64,
 }
 
-<<<<<<< HEAD
-/// The output of the `info` command.
-#[derive(Debug, Clone, Deserialize)]
-#[serde(rename_all = "camelCase")]
-#[allow(dead_code)]
-pub(crate) struct InfoOutput {
-    pub(crate) current_epoch: Epoch,
-    pub(crate) n_shards: NonZeroU16,
-    pub(crate) n_nodes: usize,
-    pub(crate) storage_unit_size: u64,
-    pub(crate) storage_price_per_unit_size: u64,
-    pub(crate) write_price_per_unit_size: u64,
-    pub(crate) max_blob_size: u64,
-    pub(crate) marginal_size: u64,
-    pub(crate) metadata_price: u64,
-    pub(crate) marginal_price: u64,
-    pub(crate) epoch_duration: Duration,
-    pub(crate) max_epochs_ahead: u32,
-    #[serde(skip_deserializing)]
-    pub(crate) example_blobs: String,
-    #[serde(skip_deserializing)]
-    pub(crate) dev_info: String,
-}
-
 /// The output of the `destroy` command.
 #[derive(Debug, Clone, Deserialize)]
 #[allow(unused)]
@@ -220,8 +196,6 @@
     deletedBlobs: Vec<String>,
 }
 
-=======
->>>>>>> 5792b36a
 /// The number of shards, which can be deserialized from the output of the `info` command.
 #[derive(Debug, Clone, Deserialize)]
 #[serde(rename_all = "camelCase")]
