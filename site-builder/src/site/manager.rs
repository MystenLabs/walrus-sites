// Copyright (c) Mysten Labs, Inc.
// SPDX-License-Identifier: Apache-2.0

use std::{
    collections::{BTreeSet, HashMap},
    str::FromStr,
    time::Duration,
};

use anyhow::{anyhow, Result};
use sui_keys::keystore::AccountKeystore;
use sui_sdk::{rpc_types::SuiTransactionBlockResponse, wallet_context::WalletContext};
use sui_types::{
    base_types::{ObjectID, ObjectRef, SuiAddress},
    transaction::{CallArg, ProgrammableTransaction},
    Identifier,
};

use super::{
    builder::SitePtb,
    resource::{Resource, ResourceOp},
    RemoteSiteFactory,
    SiteData,
    SiteDataDiff,
    SITE_MODULE,
};
use crate::{
    backoff::ExponentialBackoffConfig,
    display,
    publish::WhenWalrusUpload,
    retry_client::RetriableSuiClient,
    summary::SiteDataDiffSummary,
    util::{get_site_id_from_response, sign_and_send_ptb},
    walrus::Walrus,
    Config,
    EpochCountOrMax,
};

const MAX_RESOURCES_PER_PTB: usize = 200;
const OS_ERROR_DELAY: Duration = Duration::from_secs(1);
const MAX_RETRIES: u32 = 10;

/// The identifier for the new or existing site.
///
/// Either object ID (existing site) or name (new site).
#[derive(Debug, Clone)]
pub enum SiteIdentifier {
    ExistingSite(ObjectID),
    NewSite(String),
}

pub struct SiteManager {
    pub config: Config,
    pub walrus: Walrus,
    pub wallet: WalletContext,
    pub site_id: SiteIdentifier,
    pub epochs: EpochCountOrMax,
    pub when_upload: WhenWalrusUpload,
    pub backoff_config: ExponentialBackoffConfig,
    pub permanent: bool,
}

impl SiteManager {
    /// Creates a new site manager.
    pub async fn new(
        config: Config,
        site_id: SiteIdentifier,
        epochs: EpochCountOrMax,
        when_upload: WhenWalrusUpload,
        permanent: bool,
    ) -> Result<Self> {
        Ok(SiteManager {
            walrus: config.walrus_client(),
            wallet: config.wallet()?,
            config,
            site_id,
            epochs,
            when_upload,
            // TODO(giac): This should be configurable.
            backoff_config: ExponentialBackoffConfig::default(),
            permanent,
        })
    }

    /// Updates the site with the given [`Resource`].
    ///
    /// If the site does not exist, it is created and updated. The resources that need to be updated
    /// or created are published to Walrus.
    pub async fn update_site(
        &mut self,
        local_site_data: &SiteData,
    ) -> Result<(SuiTransactionBlockResponse, SiteDataDiffSummary)> {
        tracing::debug!(?self.site_id, "creating or updating site");
        let existing_site = match &self.site_id {
            SiteIdentifier::ExistingSite(site_id) => {
                RemoteSiteFactory::new(&self.sui_client().await?, self.config.package)
                    .await?
                    .get_from_chain(*site_id)
                    .await?
            }
            SiteIdentifier::NewSite(_) => SiteData::empty(),
        };
        tracing::debug!(?existing_site, "checked existing site");

        let site_updates = if self.when_upload.is_always() {
            existing_site.replace_all(local_site_data)
        } else {
            local_site_data.diff(&existing_site)
        };
        tracing::debug!(operations=?site_updates, "list of operations computed");

        let walrus_updates = site_updates.get_walrus_updates(&self.when_upload);

        if !walrus_updates.is_empty() {
            self.publish_to_walrus(&walrus_updates).await?;
        }

        let result = if site_updates.has_updates() {
            display::action("Updating the Walrus Site object on Sui");
            let result = self.execute_sui_updates(&site_updates).await?;
            display::done();
            result
        } else {
            SuiTransactionBlockResponse::default()
        };
        Ok((result, site_updates.summary(&self.when_upload)))
    }

    /// Publishes the resources to Walrus.
    async fn publish_to_walrus<'b>(&mut self, updates: &[&ResourceOp<'b>]) -> Result<()> {
        let deletable = !self.permanent;

        for update in updates.iter() {
            let resource = update.inner();
            tracing::debug!(
                resource=?resource.full_path,
                blob_id=%resource.info.blob_id,
                unencoded_size=%resource.unencoded_size,
                "storing new blob on Walrus"
            );
            display::action(format!(
                "Storing resource on Walrus: {}",
                &resource.info.path
            ));

            // Retry if the store operation fails with an os error.
            // NOTE(giac): This can be improved when the rust sdk for the client is open sourced.
            let mut retry_num = 0;
            loop {
                anyhow::ensure!(
                    retry_num < MAX_RETRIES,
                    "maximum number of retries exceeded"
                );
                tracing::debug!(retry_num, "attempting to store resource");
                retry_num += 1;
                let result = self
                    .walrus
<<<<<<< HEAD
                    .store(resource.full_path.clone(), self.epochs, false, deletable)
=======
                    .store(resource.full_path.clone(), self.epochs.clone(), false)
>>>>>>> 0ac58a85
                    .await;

                match result {
                    Ok(_) => {
                        display::done();
                        break;
                    }
                    Err(err) => {
                        tracing::warn!(?err, "store operation failed");
                        if !err.to_string().contains("os error 54") || retry_num >= MAX_RETRIES {
                            return Err(err);
                        } else if retry_num >= MAX_RETRIES {
                            anyhow::bail!(
                                "a network error occurred when calling the Walrus CLI, \
                                and the maximum number of retries was exceeded"
                            );
                        } else {
                            tracing::warn!(
                                delay = ?OS_ERROR_DELAY,
                                "calling the Walrus CLI encountered an OS network error, retrying"
                            );
                            tokio::time::sleep(OS_ERROR_DELAY).await;
                        }
                    }
                }
            }
        }
        Ok(())
    }

    /// Deletes the resources from Walrus.
    pub async fn delete_from_walrus<'b>(&mut self, blobs: HashMap<String, ObjectID>) -> Result<()> {
        for (name, blob_id) in blobs.iter() {
            tracing::debug!(name, "deleting blob from Walrus");
            display::action(format!("Deleting resource from Walrus: {}", blob_id,));
            let _output = self.walrus.delete(blob_id.to_string()).await?;
            display::done();
        }
        Ok(())
    }

    /// Executes the updates on Sui.
    async fn execute_sui_updates<'b>(
        &self,
        updates: &SiteDataDiff<'b>,
    ) -> Result<SuiTransactionBlockResponse> {
        tracing::debug!(
            address=?self.active_address()?,
            "starting to update site resources on chain",
        );
        let ptb = SitePtb::new(
            self.config.package,
            Identifier::from_str(SITE_MODULE).expect("the str provided is valid"),
        )?;

        // Add the call arg if we are updating a site, or add the command to create a new site.
        let mut ptb = match &self.site_id {
            SiteIdentifier::ExistingSite(site_id) => {
                ptb.with_call_arg(&self.wallet.get_object_ref(*site_id).await?.into())?
            }
            SiteIdentifier::NewSite(site_name) => ptb.with_create_site(site_name)?,
        };

        // Publish the first MAX_RESOURCES_PER_PTB resources, or all resources if there are fewer
        // than that.
        let mut end = MAX_RESOURCES_PER_PTB.min(updates.resource_ops.len());
        tracing::debug!(
            total_ops = updates.resource_ops.len(),
            end,
            "preparing and committing the first PTB"
        );

        ptb.add_resource_operations(&updates.resource_ops[..end])?;
        ptb.add_route_operations(&updates.route_ops)?;

        if self.needs_transfer() {
            ptb.transfer_site(self.active_address()?);
        }

        let result = self
            .sign_and_send_ptb(ptb.finish(), self.gas_coin_ref().await?)
            .await?;

        let site_object_id = match &self.site_id {
            SiteIdentifier::ExistingSite(site_id) => *site_id,
            SiteIdentifier::NewSite(_) => {
                let resp = result
                    .effects
                    .as_ref()
                    .ok_or(anyhow!("the result did not have effects"))?;
                get_site_id_from_response(self.active_address()?, resp)?
            }
        };

        // Keep iterating to load resources.
        while end < updates.resource_ops.len() {
            let start = end;
            end = (end + MAX_RESOURCES_PER_PTB).min(updates.resource_ops.len());
            tracing::debug!(%start, %end, "preparing and committing the next PTB");

            let ptb = SitePtb::new(
                self.config.package,
                Identifier::from_str(SITE_MODULE).expect("the str provided is valid"),
            )?;
            let call_arg: CallArg = self.wallet.get_object_ref(site_object_id).await?.into();
            let mut ptb = ptb.with_call_arg(&call_arg)?;
            ptb.add_resource_operations(&updates.resource_ops[start..end])?;

            let _result = self
                .sign_and_send_ptb(ptb.finish(), self.gas_coin_ref().await?)
                .await?;
        }

        Ok(result)
    }

    /// Adds a single resource to the site
    pub async fn update_single_resource(&mut self, resource: Resource) -> Result<()> {
        let ptb = SitePtb::new(
            self.config.package,
            Identifier::from_str(SITE_MODULE).expect("the str provided is valid"),
        )?;

        let SiteIdentifier::ExistingSite(site_id) = &self.site_id else {
            anyhow::bail!("`add_single_resource` is only supported for existing sites");
        };
        let mut ptb = ptb.with_call_arg(&self.wallet.get_object_ref(*site_id).await?.into())?;

        // First remove, then add the resource.
        let operations = vec![
            ResourceOp::Deleted(&resource),
            ResourceOp::Created(&resource),
        ];

        // Upload to Walrus
        tracing::debug!("uploading the resource to Walrus");
        let walrus_ops = operations
            .iter()
            .filter(|u| u.is_walrus_update(&self.when_upload))
            .collect::<Vec<_>>();
        self.publish_to_walrus(&walrus_ops).await?;

        // Create the PTB
        tracing::debug!("modifying the site object on chain");
        ptb.add_resource_operations(&operations)?;
        self.sign_and_send_ptb(ptb.finish(), self.gas_coin_ref().await?)
            .await?;
        Ok(())
    }

    async fn sign_and_send_ptb(
        &self,
        programmable_transaction: ProgrammableTransaction,
        gas_coin: ObjectRef,
    ) -> Result<SuiTransactionBlockResponse> {
        sign_and_send_ptb(
            self.active_address()?,
            &self.wallet,
            programmable_transaction,
            gas_coin,
            self.config.gas_budget(),
        )
        .await
    }

    async fn sui_client(&self) -> Result<RetriableSuiClient> {
        RetriableSuiClient::new_from_wallet(&self.wallet, self.backoff_config.clone()).await
    }

    // TODO(giac): This is a copy of `[WalletContext::active_address`] that works without borrowing
    //     as mutable. Use the implementation in `WalletContext` when the TODO there is fixed.
    pub(crate) fn active_address(&self) -> Result<SuiAddress> {
        if self.wallet.config.keystore.addresses().is_empty() {
            return Err(anyhow!(
                "No managed addresses. Create new address with `new-address` command."
            ));
        }

        // Ok to unwrap because we checked that config addresses not empty
        // Set it if not exists
        Ok(self
            .wallet
            .config
            .active_address
            .unwrap_or(*self.wallet.config.keystore.addresses().first().unwrap()))
    }

    /// Returns the [`ObjectRef`] of an arbitrary gas coin owned by the active wallet
    /// with a sufficient balance for the gas budget specified in the config.
    async fn gas_coin_ref(&self) -> Result<ObjectRef> {
        Ok(self
            .wallet
            .gas_for_owner_budget(
                self.active_address()?,
                self.config.gas_budget(),
                BTreeSet::new(),
            )
            .await?
            .1
            .object_ref())
    }

    /// Returns whether the site needs to be transferred to the active address.
    ///
    /// A new site needs to be transferred to the active address.
    fn needs_transfer(&self) -> bool {
        matches!(self.site_id, SiteIdentifier::NewSite(_))
    }
}<|MERGE_RESOLUTION|>--- conflicted
+++ resolved
@@ -155,11 +155,12 @@
                 retry_num += 1;
                 let result = self
                     .walrus
-<<<<<<< HEAD
-                    .store(resource.full_path.clone(), self.epochs, false, deletable)
-=======
-                    .store(resource.full_path.clone(), self.epochs.clone(), false)
->>>>>>> 0ac58a85
+                    .store(
+                        resource.full_path.clone(),
+                        self.epochs.clone(),
+                        false,
+                        deletable,
+                    )
                     .await;
 
                 match result {
