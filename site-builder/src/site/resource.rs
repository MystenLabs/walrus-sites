--- conflicted
+++ resolved
@@ -339,7 +339,6 @@
                 .expect("the path should not terminate in `..`"),
         );
 
-<<<<<<< HEAD
         let content_type =
             match ContentType::try_from_extension(extension.to_str().ok_or(anyhow!(
                 "Could not convert the extension {:?} to a string.",
@@ -359,25 +358,11 @@
 
         let plain_content = std::fs::read(full_path)?;
         if plain_content.is_empty() {
-            let error_message = format!("The file {} is empty.", full_path.to_string_lossy());
-            return Err(
-                anyhow!(error_message).context("Walrus sites does not support empty files.")
-            );
-=======
-        let content_type = ContentType::try_from_extension(extension.to_str().ok_or(anyhow!(
-            "the extension {} string for file {} could not be decoded",
-            extension.to_string_lossy(),
-            full_path.to_string_lossy()
-        ))?)?;
-
-        let plain_content = std::fs::read(full_path)?;
-        if plain_content.is_empty() {
             let error_message = format!(
                 "the file {} is empty; Walrus does not support empty files",
                 full_path.to_string_lossy()
             );
             return Err(anyhow!(error_message));
->>>>>>> aadaf4ee
         }
         // TODO(giac): this could be (i) async; (ii) pre configured with the number of shards to
         //     avoid chain interaction (maybe after adding `info` to the JSON commands).
