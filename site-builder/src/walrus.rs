--- conflicted
+++ resolved
@@ -20,9 +20,6 @@
 
 use self::types::BlobId;
 use crate::walrus::command::WalrusCmdBuilder;
-// use num_bigint::BigUint;
-// use num_traits::{ToPrimitive, Zero};
-// use num_traits::Num;
 
 pub mod command;
 pub mod output;
@@ -46,7 +43,6 @@
 macro_rules! create_command {
     ($self:ident, $name:ident, $($arg:expr),*) => {{
         let json_input = $self.builder().$name($($arg),*).build().to_json()?;
-
         let output = $self
             .base_command()
             .arg(&json_input)
@@ -85,7 +81,6 @@
     /// Issues a `store` JSON command to the Walrus CLI, returning the parsed output.
     // NOTE: takes a mutable reference to ensure that only one store command is executed at every
     // time. The issue is that the inner wallet may lock coins if called in parallel.
-<<<<<<< HEAD
     pub async fn store(
         &mut self,
         file: PathBuf,
@@ -93,16 +88,12 @@
         force: bool,
         deletable: bool,
     ) -> Result<StoreOutput> {
-        create_command!(self, store, file, epochs, force, deletable)
+        create_command!(self, store, vec![file], epochs, force, deletable)
     }
 
     /// Issues a `delete` JSON command to the Walrus CLI, returning the parsed output.
     pub async fn delete(&mut self, object_id: String) -> Result<DestroyOutput> {
         create_command!(self, delete, object_id)
-=======
-    pub async fn store(&mut self, file: PathBuf, epochs: u64, force: bool) -> Result<StoreOutput> {
-        create_command!(self, store, vec![file], epochs, force)
->>>>>>> 362a380b
     }
 
     /// Issues a `read` JSON command to the Walrus CLI, returning the parsed output.
