// Copyright (c) Mysten Labs, Inc.
// SPDX-License-Identifier: Apache-2.0

//! High-level controller for the Walrus binary through the JSON interface.

use std::{num::NonZeroU16, path::PathBuf};

use anyhow::{Context, Result};
<<<<<<< HEAD
use command::RpcArg;
use output::{
    try_from_output,
    BlobIdOutput,
    DestroyOutput,
    InfoOutput,
    NShards,
    ReadOutput,
    StoreOutput,
};
=======
use command::{InfoCommands, RpcArg};
use output::{try_from_output, BlobIdOutput, ReadOutput, StorageInfoOutput, StoreOutput};
>>>>>>> 5792b36a
use tokio::process::Command as CliCommand;

use self::types::BlobId;
use crate::{walrus::command::WalrusCmdBuilder, EpochCountOrMax};

pub mod command;
pub mod output;
pub mod types;

/// Controller to execute actions on Walrus.
#[derive(Debug, Clone)]
pub struct Walrus {
    /// The name of the Walrus binary.
    bin: String,
    /// The gas budget for Walrus transactions.
    gas_budget: u64,
    /// The RPC url the Walrus CLI will use in the calls to Sui.
    rpc_url: Option<String>,
    /// The path to the Walrus cli Config.
    config: Option<PathBuf>,
    /// The path to the Sui Wallet config.
    wallet: Option<PathBuf>,
}

macro_rules! create_command {
    ($self:ident, $name:ident, $($arg:expr),*) => {{
        let json_input = $self.builder().$name($($arg),*).build().to_json()?;
        let output = $self
            .base_command()
            .arg(&json_input)
            .output()
            .await
            .context(
                format!(
                    "error while executing the call to the Walrus binary; \
                    is it available and executable? you are using: `{}`",
                    $self.bin
                )
            )?;
        try_from_output(output)
            .inspect(|output| tracing::debug!(?output, "Walrus CLI parsed output"))
    }};
}

impl Walrus {
    /// Creates a new Walrus CLI controller.
    pub fn new(
        bin: String,
        gas_budget: u64,
        rpc_url: Option<String>,
        config: Option<PathBuf>,
        wallet: Option<PathBuf>,
    ) -> Self {
        Self {
            bin,
            gas_budget,
            rpc_url,
            config,
            wallet,
        }
    }

    /// Issues a `store` JSON command to the Walrus CLI, returning the parsed output.
    // NOTE: takes a mutable reference to ensure that only one store command is executed at every
    // time. The issue is that the inner wallet may lock coins if called in parallel.
    pub async fn store(
        &mut self,
        file: PathBuf,
        epochs: EpochCountOrMax,
        force: bool,
        deletable: bool,
    ) -> Result<StoreOutput> {
        create_command!(self, store, vec![file], epochs, force, deletable)
    }

    /// Issues a `delete` JSON command to the Walrus CLI, returning the parsed output.
    pub async fn delete(&mut self, object_id: String) -> Result<DestroyOutput> {
        create_command!(self, delete, object_id)
    }

    /// Issues a `read` JSON command to the Walrus CLI, returning the parsed output.
    #[allow(dead_code)]
    pub async fn read(&self, blob_id: BlobId, out: Option<PathBuf>) -> Result<ReadOutput> {
        create_command!(self, read, blob_id, out, self.rpc_arg())
    }

    // TODO(giac): maybe preconfigure the `n_shards` to avid repeating `None`.
    /// Issues a `blob_id` JSON command to the Walrus CLI, returning the parsed output.
    pub async fn blob_id(
        &self,
        file: PathBuf,
        n_shards: Option<NonZeroU16>,
    ) -> Result<BlobIdOutput> {
        create_command!(self, blob_id, file, n_shards, self.rpc_arg())
    }

    /// Issues an `info` JSON command to the Walrus CLI, returning the number of shards.
    pub async fn n_shards(&self) -> Result<NonZeroU16> {
        let n_shards: StorageInfoOutput =
            create_command!(self, info, self.rpc_arg(), Some(InfoCommands::Storage))?;
        Ok(n_shards.n_shards)
    }

    fn base_command(&self) -> CliCommand {
        let mut cmd = CliCommand::new(&self.bin);
        cmd.arg("json");
        cmd
    }

    fn builder(&self) -> WalrusCmdBuilder {
        WalrusCmdBuilder::new(self.config.clone(), self.wallet.clone(), self.gas_budget)
    }

    fn rpc_arg(&self) -> RpcArg {
        RpcArg {
            rpc_url: self.rpc_url.clone(),
        }
    }
}<|MERGE_RESOLUTION|>--- conflicted
+++ resolved
@@ -6,26 +6,15 @@
 use std::{num::NonZeroU16, path::PathBuf};
 
 use anyhow::{Context, Result};
-<<<<<<< HEAD
-use command::RpcArg;
-use output::{
-    try_from_output,
-    BlobIdOutput,
-    DestroyOutput,
-    InfoOutput,
-    NShards,
-    ReadOutput,
-    StoreOutput,
-};
-=======
 use command::{InfoCommands, RpcArg};
 use output::{try_from_output, BlobIdOutput, ReadOutput, StorageInfoOutput, StoreOutput};
->>>>>>> 5792b36a
 use tokio::process::Command as CliCommand;
 
 use self::types::BlobId;
-use crate::{walrus::command::WalrusCmdBuilder, EpochCountOrMax};
-
+use crate::{
+    walrus::{command::WalrusCmdBuilder, output::DestroyOutput},
+    EpochCountOrMax,
+};
 pub mod command;
 pub mod output;
 pub mod types;
