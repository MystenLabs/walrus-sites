--- conflicted
+++ resolved
@@ -25,11 +25,8 @@
 sui-keys = { git = "https://github.com/MystenLabs/sui", tag = "testnet-v1.27.2" }
 sui-sdk = { git = "https://github.com/MystenLabs/sui", tag = "testnet-v1.27.2" }
 sui-types = { git = "https://github.com/MystenLabs/sui", tag = "testnet-v1.27.2" }
-<<<<<<< HEAD
 tempfile = "3.12.0"
-=======
 bin-version = { git = "https://github.com/MystenLabs/sui", tag = "testnet-v1.27.2" }
->>>>>>> 11a2eda9
 thiserror = "1.0.61"
 tokio = { version = "1.38.0", features = ["rt", "rt-multi-thread", "macros"] }
 toml = "0.8.14"
