// Copyright (c) Mysten Labs, Inc.
// SPDX-License-Identifier: Apache-2.0

import { getFullnodeUrl, SuiClient, SuiObjectData } from "@mysten/sui/client";
import * as baseX from "base-x";
import { fromB64, fromHEX, isValidSuiObjectId, isValidSuiAddress, toHEX } from "@mysten/sui/utils";
import { AGGREGATOR, SITE_PACKAGE, SITE_NAMES, NETWORK, MAX_REDIRECT_DEPTH } from "./constants";
import { bcs, BcsType } from "@mysten/bcs";
<<<<<<< HEAD
import template_404 from "@static/404-page.template.html";
import { getDomain, getSubdomainAndPath } from "@helpers/domain_parsing";
import { Path, Resource } from "./types/index";
=======
import template_404 from "../static/404-page.template.html";
import { HttpStatusCodes } from "./http_status_codes";
>>>>>>> 17326e7e

// This is to get TypeScript to recognize `clients` and `self` Default type of `self` is
// `WorkerGlobalScope & typeof globalThis` https://github.com/microsoft/TypeScript/issues/14877
declare var self: ServiceWorkerGlobalScope;
declare var clients: Clients;

var BASE36 = "0123456789abcdefghijklmnopqrstuvwxyz";
const b36 = baseX(BASE36);
// The string representing the ResourcePath struct in the walrus_site package.
const RESOURCE_PATH_MOVE_TYPE = SITE_PACKAGE + "::site::ResourcePath";

<<<<<<< HEAD
=======
// Type definitions.

/**
 * The origin of the request, divied into subdomain and path.
 */
type Path = {
    subdomain: string;
    path: string;
};

/**
 * The metadata for a site resource, as stored on chain.
 */
type Resource = {
    path: string;
    content_type: string;
    content_encoding: string;
    blob_id: string;
};

/**
 * Type guard for the Resource type.
*/
function isResource(obj: any): obj is Resource {
    return (
        obj &&
        typeof obj.path === 'string' &&
        typeof obj.content_type === 'string' &&
        typeof obj.content_encoding === 'string' &&
        typeof obj.blob_id === 'string'
    );
}

>>>>>>> 17326e7e
// Structs for parsing BCS data.

const Address = bcs.bytes(32).transform({
    input: (id: string) => fromHEX(id),
    output: (id) => toHEX(id),
});

// Blob IDs are represented on chain as u256, but serialized in URLs as URL-safe Base64.
const BLOB_ID = bcs.u256().transform({
    input: (id: string) => id,
    output: (id) => base64UrlSafeEncode(bcs.u256().serialize(id).toBytes()),
});

const ResourcePathStruct = bcs.struct("ResourcePath", {
    path: bcs.string(),
});

const ResourceStruct = bcs.struct("Resource", {
    path: bcs.string(),
    content_type: bcs.string(),
    content_encoding: bcs.string(),
    blob_id: BLOB_ID,
});

function DynamicFieldStruct<K, V>(K: BcsType<K>, V: BcsType<V>) {
    return bcs.struct("DynamicFieldStruct<${K.name}, ${V.name}>", {
        parentId: Address,
        name: K,
        value: V,
    });
}

// Event listeners.

self.addEventListener("install", (_event) => {
    self.skipWaiting();
});

self.addEventListener("activate", (_event) => {
    clients.claim();
});

self.addEventListener("fetch", async (event) => {
    const urlString = event.request.url;
    const url = new URL(urlString);

    // Extract the range header from the request.
    const scopeString = self.registration.scope;
    const scope = new URL(scopeString);

    const objectIdPath = getObjectIdLink(urlString);
    if (objectIdPath) {
        event.respondWith(redirectToPortalURLResponse(scope, objectIdPath));
        return;
    }

    const walrusPath = getBlobIdLink(urlString);
    if (walrusPath) {
        event.respondWith(redirectToAggregatorUrlResponse(scope, walrusPath));
        return;
    }

    // Check if the request is for a site.
    const parsedUrl = getSubdomainAndPath(url);
    const portalDomain = getDomain(scope);
    const requestDomain = getDomain(url);

    console.log("Portal domain and request domain: ", portalDomain, requestDomain);
    console.log("Parsed URL: ", parsedUrl);

    if (requestDomain == portalDomain && parsedUrl && parsedUrl.subdomain) {
        console.log("fetching from the service worker");
        event.respondWith(resolveAndFetchPage(parsedUrl));
        return;
    }

    // Handle the case in which we are at the root `BASE_URL`
    if (urlString === scopeString || urlString === scopeString + "index.html") {
        console.log("serving the landing page");
        const newUrl = scopeString + "index-sw-enabled.html";
        event.respondWith(fetch(newUrl));
        return;
    }

    // Default case: Fetch all other sites from the web
    console.log("forwarding the request outside of the SW:", urlString);
    const response = await fetch(event.request);
    return response;
});

/**
 * Returns the url for the Portal, given a subdomain and a path.
 */
function getPortalUrl(path: Path, scope: string): string {
    const scopeUrl = new URL(scope);
    const portalDomain = getDomain(scopeUrl);
    let portString = "";
    if (scopeUrl.port) {
        portString = ":" + scopeUrl.port;
    }
    return scopeUrl.protocol + "//" + path.subdomain + "." + portalDomain + portString + path.path;
}

/**
 * Redirects to the portal URL.
 */
function redirectToPortalURLResponse(scope: URL, path: Path): Response {
    // Redirect to the walrus site for the specified domain and path
    const redirectUrl = getPortalUrl(path, scope.href);
    console.log("Redirecting to the Walrus Site link: ", path, redirectUrl);
    return makeRedirectResponse(redirectUrl);
}

/**
 * Redirects to the aggregator URL.
 */
function redirectToAggregatorUrlResponse(scope: URL, blobId: string): Response {
    // Redirect to the walrus site for the specified domain and path
    const redirectUrl = aggregatorEndpoint(blobId);
    console.log("Redirecting to the Walrus Blob link: ", redirectUrl);
    return makeRedirectResponse(redirectUrl.href);
}

function makeRedirectResponse(url: string): Response {
    return new Response(null, {
        status: 302,
        headers: {
            Location: url,
        },
    });
}

/**
 * Subdomain encoding and parsing.
 *
 * Use base36 instead of HEX to encode object ids in the subdomain, as the subdomain must be < 64
 * characters.  The encoding must be case insensitive.
 */
function subdomainToObjectId(subdomain: string): string | null {
    const objectId = "0x" + toHEX(b36.decode(subdomain.toLowerCase()));
    console.log(
        "obtained object id: ",
        objectId,
        isValidSuiObjectId(objectId),
        isValidSuiAddress(objectId)
    );
    return isValidSuiObjectId(objectId) ? objectId : null;
}



/**
 * Checks if there is a link to a sui resource in the path.
 *
 * These "Walrus Site links" have the following format:
 * `/[suinsname.sui]/resource/path`
 *  This links to a walrus site on sui.
 */
function getObjectIdLink(url: string): Path | null {
    console.log("Trying to extract the sui link from:", url);
    const suiResult = /^https:\/\/(.+)\.suiobj\/(.*)$/.exec(url);
    if (suiResult) {
        console.log("Matched sui link: ", suiResult[1], suiResult[2]);
        return { subdomain: suiResult[1], path: "/" + suiResult[2] };
    }
    return null;
}

/**
 * Checks if there is a link to a walrus resource in the path.
 *
 * These "Walrus Site links" have the following format:
 * `/[blobid.walrus]`
 */
function getBlobIdLink(url: string): string {
    console.log("Trying to extract the walrus link from:", url);
    const walrusResult = /^https:\/\/blobid\.walrus\/(.+)$/.exec(url);
    if (walrusResult) {
        console.log("Matched walrus link: ", walrusResult[1]);
        return walrusResult[1];
    }
    return null;
}


// SuiNS functionality.

/**
 * Resolves the subdomain to an object ID using SuiNS.
 *
 * The subdomain `example` will look up `example.sui` and return the object ID if found.
 */
async function resolveSuiNsAddress(client: SuiClient, subdomain: string): Promise<string | null> {
    const suiObjectId: string = await client.call("suix_resolveNameServiceAddress", [
        subdomain + ".sui",
    ]);
    console.log("resolved suins name: ", subdomain, suiObjectId);
    return suiObjectId ? suiObjectId : null;
}

function hardcodedSubdmains(subdomain: string): string | null {
    if (subdomain in SITE_NAMES) {
        return SITE_NAMES[subdomain];
    }
    return null;
}

// Fectching & decompressing on-chain data.

/**
 * Resolves the subdomain to an object ID, and gets the corresponding resources.
 */
async function resolveAndFetchPage(parsedUrl: Path): Promise<Response> {
    const rpcUrl = getFullnodeUrl(NETWORK);
    const client = new SuiClient({ url: rpcUrl });

    let objectId = hardcodedSubdmains(parsedUrl.subdomain);
    if (!objectId) {
        // Try to convert the subdomain to an object ID NOTE: This effectively _disables_ any SuiNs
        // name that is the base36 encoding of an object ID (i.e., a 32-byte string). This is
        // desirable, prevents people from getting suins names that are the base36 encoding the
        // object ID of a target site (with the goal of hijacking non-suins queries)
        objectId = subdomainToObjectId(parsedUrl.subdomain);
    }
    if (!objectId) {
        // Check if there is a SuiNs name
        try {
            objectId = await resolveSuiNsAddress(client, parsedUrl.subdomain);
        } catch {
            return fullNodeFail();
        }
    }
    if (objectId) {
        console.log("Object ID: ", objectId);
        console.log("Base36 version of the object ID: ", b36.encode(fromHEX(objectId)));
        return fetchPage(client, objectId, parsedUrl.path);
    }
    return noObjectIdFound();
}

/**
 * Fetches a page.
 */
async function fetchPage(client: SuiClient, objectId: string, path: string): Promise<Response> {
    const result = await fetchResource(client, objectId, path, new Set<string>);
    if (!isResource(result)) {
        const httpStatus = result as number;
        return new Response("Unable to fetch the site resource.", { status: httpStatus });
    }

    if (!result.blob_id) {
        if (path !== '/404.html') {
            return fetchPage(client, objectId, '/404.html');
        } else {
            return siteNotFound();
        }
    }

    console.log("Fetched Resource: ", result);
    const contents = await fetch(aggregatorEndpoint(result.blob_id));
    if (!contents.ok) {
        return siteNotFound();
    }

    // Deserialize the bcs encoded body and decompress.
    const body = new Uint8Array(await contents.arrayBuffer());
    const decompressed = await decompressData(body, result.content_encoding);
    if (!decompressed) {
        return siteNotFound();
    }
    console.log("Returning resource: ", result.path, result.blob_id, result.content_type);
    return new Response(decompressed, {
        headers: {
            "Content-Type": result.content_type,
        },
    });
}

/**
 * Fetches a resource of a site.
 *
 * This function is recursive, as it will follow the special redirect field if it is set. A site can
 * have a special redirect field that points to another site, where the resources to display the
 * site are found.
 *
 * This is useful to create many objects with an associated site (e.g., NFTs), without having to
 * repeat the same resources for each object, and allowing to keep some control over the site (for
 * example, the creator can still edit the site even if the NFT is owned by someone else).
 *
 * See the `checkRedirect` function for more details.
 * To prevent infinite loops, the recursion depth is of this function is capped to
 * `MAX_REDIRECT_DEPTH`.
 *
 * Infinite loops can also be prevented by checking if the resource has already been seen.
 * This is done by using the `seenResources` set.
 */
async function fetchResource(
    client: SuiClient,
    objectId: string,
    path: string,
    seenResources: Set<string>,
    depth: number = 0,
): Promise<Resource | HttpStatusCodes> {
    if (seenResources.has(objectId)) {
        return HttpStatusCodes.LOOP_DETECTED;
    } else if (depth >= MAX_REDIRECT_DEPTH) {
        return HttpStatusCodes.TOO_MANY_REDIRECTS;
    } else {
        seenResources.add(objectId);
    }

    let [redirectId, dynamicFields] = await Promise.all([
        checkRedirect(client, objectId),
        client.getDynamicFieldObject({
            parentId: objectId,
            name: { type: RESOURCE_PATH_MOVE_TYPE, value: path },
        }),
    ]);

    if (redirectId) {
        console.log("Redirect found");
        const redirectPage = await client.getObject({
            id: redirectId,
            options: { showBcs: true },
        });
        console.log("Redirect page: ", redirectPage);
        if (!redirectPage.data) {
            return HttpStatusCodes.NOT_FOUND;
        }
        // Recurs increasing the recursion depth.
        return fetchResource(client, redirectId, path, seenResources, depth + 1);
    }

    console.log("Dynamic fields for ", objectId, dynamicFields);
    if (!dynamicFields.data) {
        console.log("No dynamic field found");
        return HttpStatusCodes.NOT_FOUND;
    }
    const pageData = await client.getObject({
        id: dynamicFields.data.objectId,
        options: { showBcs: true },
    });
    if (!pageData.data) {
        console.log("No page data found");
        return HttpStatusCodes.NOT_FOUND;
    }
    const siteResource = getResourceFields(pageData.data);
    if (!siteResource || !siteResource.blob_id) {
        return HttpStatusCodes.NOT_FOUND;
    }
    return siteResource;
}

/**
 * Checks if the object has a redirect in its Display representation.
 */
async function checkRedirect(client: SuiClient, objectId: string): Promise<string | null> {
    const object = await client.getObject({ id: objectId, options: { showDisplay: true } });
    if (object.data && object.data.display) {
        let display = object.data.display;
        // Check if "walrus site address" is set in the display field.
        if (display.data && display.data["walrus site address"]) {
            return display.data["walrus site address"];
        }
    }
    return null;
}

/**
 * Parses the resource information from the Sui object data response.
 */
function getResourceFields(data: SuiObjectData): Resource | null {
    // Deserialize the bcs encoded struct
    if (data.bcs && data.bcs.dataType === "moveObject") {
        const df = DynamicFieldStruct(ResourcePathStruct, ResourceStruct).parse(
            fromB64(data.bcs.bcsBytes)
        );
        return df.value;
    }
    return null;
}

/**
 * Decompresses the contents of the buffer according to the content encoding.
 */
async function decompressData(
    data: ArrayBuffer,
    contentEncoding: string
): Promise<ArrayBuffer | null> {
    if (contentEncoding === "plaintext") {
        return data;
    }
    // check that contentencoding is a valid CompressionFormat
    if (["gzip", "deflate", "deflate-raw"].includes(contentEncoding)) {
        const enc = contentEncoding as CompressionFormat;
        const blob = new Blob([data], { type: "application/gzip" });
        const stream = blob.stream().pipeThrough(new DecompressionStream(enc));
        const response = await new Response(stream).arrayBuffer().catch((e) => {
            console.error("DecompressionStream error", e);
        });
        if (response) return response;
    }
    return null;
}

// Walrus-specific encoding.

/**
 * Returns the URL to fetch the blob of given ID from the aggregator/cache.
 */
function aggregatorEndpoint(blob_id: string): URL {
    return new URL(AGGREGATOR + "/v1/" + encodeURIComponent(blob_id));
}

/**
 * Converts the given bytes to Base 64, and then converts it to URL-safe Base 64.
 *
 * See [wikipedia](https://en.wikipedia.org/wiki/Base64#URL_applications).
 */
function base64UrlSafeEncode(data: Uint8Array): string {
    let base64 = arrayBufferToBas64(data);
    // Use the URL-safe Base 64 encoding by removing padding and swapping characters.
    return base64.replaceAll("/", "_").replaceAll("+", "-").replaceAll("=", "");
}

function arrayBufferToBas64(bytes: Uint8Array): string {
    // Convert each byte in the array to the correct character
    const binaryString = Array.from(bytes, (byte) => String.fromCharCode(byte)).join("");
    // Encode the binary string to base64 using btoa
    return btoa(binaryString);
}

// Response errors returned.

function siteNotFound(): Response {
    return Response404(
        "This page does not exist - the object ID is not a valid Walrus Site."
    );
}

function noObjectIdFound(): Response {
    return Response404("This page does not exist - no object ID could be found.");
}

function fullNodeFail(): Response {
    return Response404("Failed to contact the full node.");
}

function Response404(message: String): Response {
    console.log();
    return new Response(template_404.replace("${message}", message), {
        status: 404,
        headers: {
            "Content-Type": "text/html",
        },
    });
}<|MERGE_RESOLUTION|>--- conflicted
+++ resolved
@@ -6,14 +6,10 @@
 import { fromB64, fromHEX, isValidSuiObjectId, isValidSuiAddress, toHEX } from "@mysten/sui/utils";
 import { AGGREGATOR, SITE_PACKAGE, SITE_NAMES, NETWORK, MAX_REDIRECT_DEPTH } from "./constants";
 import { bcs, BcsType } from "@mysten/bcs";
-<<<<<<< HEAD
 import template_404 from "@static/404-page.template.html";
 import { getDomain, getSubdomainAndPath } from "@helpers/domain_parsing";
 import { Path, Resource } from "./types/index";
-=======
-import template_404 from "../static/404-page.template.html";
 import { HttpStatusCodes } from "./http_status_codes";
->>>>>>> 17326e7e
 
 // This is to get TypeScript to recognize `clients` and `self` Default type of `self` is
 // `WorkerGlobalScope & typeof globalThis` https://github.com/microsoft/TypeScript/issues/14877
@@ -24,28 +20,6 @@
 const b36 = baseX(BASE36);
 // The string representing the ResourcePath struct in the walrus_site package.
 const RESOURCE_PATH_MOVE_TYPE = SITE_PACKAGE + "::site::ResourcePath";
-
-<<<<<<< HEAD
-=======
-// Type definitions.
-
-/**
- * The origin of the request, divied into subdomain and path.
- */
-type Path = {
-    subdomain: string;
-    path: string;
-};
-
-/**
- * The metadata for a site resource, as stored on chain.
- */
-type Resource = {
-    path: string;
-    content_type: string;
-    content_encoding: string;
-    blob_id: string;
-};
 
 /**
  * Type guard for the Resource type.
@@ -60,7 +34,6 @@
     );
 }
 
->>>>>>> 17326e7e
 // Structs for parsing BCS data.
 
 const Address = bcs.bytes(32).transform({
