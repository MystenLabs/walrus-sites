--- conflicted
+++ resolved
@@ -4,13 +4,10 @@
 import { getDomain, getSubdomainAndPath } from "@lib/domain_parsing";
 import { redirectToAggregatorUrlResponse, redirectToPortalURLResponse } from "@lib/redirects";
 import { getBlobIdLink, getObjectIdLink } from "@lib/links";
-<<<<<<< HEAD
 import { PageFetcher } from "@lib/page_fetching";
 import { ResourceFetcher } from "@lib/resource";
 import { RPCSelector } from "@lib/rpc_selector";
-=======
-import { resolveAndFetchPage } from "@lib/page_fetching";
->>>>>>> f83a9c46
+
 import { siteNotFound } from "@lib/http/http_error_responses";
 import integrateLoggerWithSentry from "sentry_logger";
 import blocklistChecker from "custom_blocklist_checker";
@@ -19,15 +16,12 @@
     // Only integrate Sentry on production.
     integrateLoggerWithSentry();
 }
-<<<<<<< HEAD
 
 const pageFetcher = new PageFetcher(
     new ResourceFetcher(
         new RPCSelector(process.env.RPC_URL_LIST!.split(','))
     )
 );
-=======
->>>>>>> f83a9c46
 
 export async function GET(req: Request) {
     const originalUrl = req.headers.get("x-original-url");
