// Copyright (c) Mysten Labs, Inc.
// SPDX-License-Identifier: Apache-2.0

import { getDomain, getSubdomainAndPath } from "@lib/domain_parsing";
import { redirectToAggregatorUrlResponse, redirectToPortalURLResponse } from "@lib/redirects";
import { getBlobIdLink, getObjectIdLink } from "@lib/links";
<<<<<<< HEAD
import { siteNotFound } from "@lib/http/http_error_responses";
import integrateLoggerWithSentry from "sentry_logger";
import blocklistChecker from "custom_blocklist_checker";
import { config } from "configuration_loader";
import { standardUrlFetcher, premiumUrlFetcher } from "url_fetcher_factory";
import { isAllowed } from "allowlist_checker";
=======
import { UrlFetcher } from "@lib/url_fetcher";
import { ResourceFetcher } from "@lib/resource";
import { RPCSelector } from "@lib/rpc_selector";

import { siteNotFound } from "@lib/http/http_error_responses";
import integrateLoggerWithSentry from "sentry_logger";
import blocklistChecker from "custom_blocklist_checker";
import { SuiNSResolver } from "@lib/suins";
import { WalrusSitesRouter } from "@lib/routing";
import { config } from "configuration_loader";
>>>>>>> 15497a3b

if (config.enableSentry) {
    // Only integrate Sentry on production.
    integrateLoggerWithSentry();
}

const rpcSelector = new RPCSelector(config.rpcUrlList);
const urlFetcher = new UrlFetcher(
    new ResourceFetcher(rpcSelector),
    new SuiNSResolver(rpcSelector),
    new WalrusSitesRouter(rpcSelector)
);

export async function GET(req: Request) {
    const originalUrl = req.headers.get("x-original-url");
    if (!originalUrl) {
        throw new Error("No original url found in request headers");
    }
    const url = new URL(originalUrl);

    const objectIdPath = getObjectIdLink(url.toString());
    const portalDomainNameLength = config.portalDomainNameLength;
    if (objectIdPath) {
        console.log(`Redirecting to portal url response: ${url.toString()} from ${objectIdPath}`);
        return redirectToPortalURLResponse(url, objectIdPath, portalDomainNameLength);
    }
    const walrusPath: string | null = getBlobIdLink(url.toString());
    if (walrusPath) {
        console.log(`Redirecting to aggregator url response: ${req.url} from ${objectIdPath}`);
        return redirectToAggregatorUrlResponse(url, walrusPath);
    }

    const parsedUrl = getSubdomainAndPath(url, Number(portalDomainNameLength));
    const portalDomain = getDomain(url, Number(portalDomainNameLength));
    const requestDomain = getDomain(url, Number(portalDomainNameLength));

    if (parsedUrl) {
        if (blocklistChecker && await blocklistChecker.isBlocked(parsedUrl.subdomain)) {
            return siteNotFound();
        }

        const urlFetcher = await isAllowed(parsedUrl.subdomain ?? '') ? premiumUrlFetcher : standardUrlFetcher;
        if (requestDomain == portalDomain && parsedUrl.subdomain) {
            return await urlFetcher.resolveDomainAndFetchUrl(parsedUrl, null, blocklistChecker);
        }
    }

    const atBaseUrl = portalDomain == url.host.split(":")[0];
    if (atBaseUrl) {
        console.log("Serving the landing page from walrus...");
<<<<<<< HEAD
        // Always use the premium page fetcher for the landing page (when available).
        const urlFetcher = config.enableAllowlist ? premiumUrlFetcher : standardUrlFetcher;
=======
>>>>>>> 15497a3b
        const response = await urlFetcher.resolveDomainAndFetchUrl(
            {
                subdomain: config.landingPageOidB36,
                path: parsedUrl?.path ?? "/index.html",
            },
            null,
            blocklistChecker
        );
        return response;
    }

    return new Response(`Resource at ${originalUrl} not found!`, { status: 404 });
}<|MERGE_RESOLUTION|>--- conflicted
+++ resolved
@@ -4,14 +4,8 @@
 import { getDomain, getSubdomainAndPath } from "@lib/domain_parsing";
 import { redirectToAggregatorUrlResponse, redirectToPortalURLResponse } from "@lib/redirects";
 import { getBlobIdLink, getObjectIdLink } from "@lib/links";
-<<<<<<< HEAD
-import { siteNotFound } from "@lib/http/http_error_responses";
-import integrateLoggerWithSentry from "sentry_logger";
-import blocklistChecker from "custom_blocklist_checker";
-import { config } from "configuration_loader";
-import { standardUrlFetcher, premiumUrlFetcher } from "url_fetcher_factory";
+
 import { isAllowed } from "allowlist_checker";
-=======
 import { UrlFetcher } from "@lib/url_fetcher";
 import { ResourceFetcher } from "@lib/resource";
 import { RPCSelector } from "@lib/rpc_selector";
@@ -22,7 +16,6 @@
 import { SuiNSResolver } from "@lib/suins";
 import { WalrusSitesRouter } from "@lib/routing";
 import { config } from "configuration_loader";
->>>>>>> 15497a3b
 
 if (config.enableSentry) {
     // Only integrate Sentry on production.
@@ -73,11 +66,8 @@
     const atBaseUrl = portalDomain == url.host.split(":")[0];
     if (atBaseUrl) {
         console.log("Serving the landing page from walrus...");
-<<<<<<< HEAD
         // Always use the premium page fetcher for the landing page (when available).
         const urlFetcher = config.enableAllowlist ? premiumUrlFetcher : standardUrlFetcher;
-=======
->>>>>>> 15497a3b
         const response = await urlFetcher.resolveDomainAndFetchUrl(
             {
                 subdomain: config.landingPageOidB36,
