// Copyright (c) Mysten Labs, Inc.
// SPDX-License-Identifier: Apache-2.0

// This file configures the initialization of Sentry for edge features (middleware, edge routes, and so on).
// The config you add here will be used whenever one of the edge features is loaded.
// Note that this config is unrelated to the Vercel Edge Runtime and is also required when running locally.
// https://docs.sentry.io/platforms/javascript/guides/nextjs/

import * as Sentry from "@sentry/nextjs";

<<<<<<< HEAD
if (process.env.NODE_ENV === "production") {
=======
if (process.env.ENABLE_SENTRY === "production") {
>>>>>>> ec29571b
    Sentry.init({
        dsn: process.env.SENTRY_DSN,

        // Define how likely traces are sampled. Adjust this value in production, or use tracesSampler for greater control.
        tracesSampleRate: 1,

        // Setting this option to true will print useful information to the console while you're setting up Sentry.
        debug: false,
    });
}<|MERGE_RESOLUTION|>--- conflicted
+++ resolved
@@ -8,11 +8,7 @@
 
 import * as Sentry from "@sentry/nextjs";
 
-<<<<<<< HEAD
-if (process.env.NODE_ENV === "production") {
-=======
 if (process.env.ENABLE_SENTRY === "production") {
->>>>>>> ec29571b
     Sentry.init({
         dsn: process.env.SENTRY_DSN,
 
