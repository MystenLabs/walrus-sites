--- conflicted
+++ resolved
@@ -18,15 +18,9 @@
 
 // Different than BLOB_ID, because we don't want this to be URL-safe;
 // otherwise, it will mess up with the checksum results.
-<<<<<<< HEAD
-const U256 = bcs.u256().transform({
-    input: (id: string) => id,
-    output: (id) => toB64(bcs.u256().serialize(id).toBytes()),
-=======
 const DATA_HASH = bcs.u256().transform({
     input: (id: string) => id,
     output: (id) => toHEX(bcs.u256().serialize(id).toBytes()),
->>>>>>> 2136da5a
 });
 
 export const ResourcePathStruct = bcs.struct("ResourcePath", {
@@ -38,11 +32,7 @@
     content_type: bcs.string(),
     content_encoding: bcs.string(),
     blob_id: BLOB_ID,
-<<<<<<< HEAD
-    blob_hash: U256
-=======
     blob_hash: DATA_HASH
->>>>>>> 2136da5a
 });
 
 export function DynamicFieldStruct<K, V>(K: BcsType<K>, V: BcsType<V>) {
